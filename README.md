# Solarman integration

This is a Home Assistant component for interacting with Solarman data collectors used with a variety of inverters. The integration allows Home Assistant to connect in direct-mode over the local network to the collector to extract the information, and no cables are required.

It has been created with a 5kW DEYE/SUNSYNK inverter and since integrated with a veriety of other inverters that uses the Solarman data collector.

This component uses version 5 of the communication protocol. If your collector is older and this component does not work, try one of the other integrations that uses version 4 of the protocol.

# Discord

Feel free to discuss the integration by joining the [Discord server.](https://discord.gg/3HQJXR7qRd)

# Installation

## HACS

This method is prefered.

## Manual

For this, it is highly recomended to use the "Samba share" add-on (you will need to enable advanced mode in your user profile).

Clone or download the repo, and copy the "solarman" folder in "custom_components" to the "custom_components" folder in home assistant.

After that, the folder structure should look as follows:

```bash
custom_components
├── solarman
│   ├── __init__.py
│   ├── const.py
│   ├── manifest.json
│   ├── parser.py
│   ├── solarman.py
│   ├── sensor.py
│   └── inverter_definitions
│       ├── {inverter-definition yaml files}
├── {other components}
```

# Preparation

1. Get the IP and Serial Number to use in the configuration.

Find the internal IP of the logger on the DHCP server, and then open a browser and navigate to that address. If you are prompted for a username/password, use "admin" as username and "admin" as password.

Once logged in, expand the "Device information" and note the Device serial number, as well as the IP used.

![WebPortal](./web_portal.png)

2. Check the version of the solarman logger. If the serial number starts with 17xxxxxxx or 21xxxxxxx (protocol V5), the component should work. If not, you may need to try the component for V4 of the protocol mentioned above.

3. On your DHCP server, reserve the IP for the WiFi data logger so that it will not change.

# Configuration

This integration can be configured using config-flow, or by manually configuring using the configuraiton.yaml file. Both methods are described below:

## Automatic (config flow)

1. After the installation of this component, click on the "Configuration" tab on the left, then on "Devices & Services"
2. Select the "Integrations" tab on the top of the screen, then on the "+ ADD INTEGRATION" button on the left-hand corner.
3. Select the solarman integration
   ![Solarman](./flow_select.png)

4.Configure the entity by filling in the details.
![Solarman](./flow_init_manual.png)

## Manual Configuration (configuration.yaml)

In your configuration.yaml file, add the solarman platform under "sensor"

### Example:

```YAML

sensor:
  - platform: solarman
    name: DEYE
    inverter_host: 192.168.0.100
    inverter_port: 8899
    inverter_serial: 1720747149
    inverter_mb_slaveid: 1
    lookup_file: deye_hybrid.yaml
```

## Parameters

| Parameter           | Description                                                             |
| ------------------- | ----------------------------------------------------------------------- |
| name                | This name will be prefixed to all parameter values (change as you like) |
| inverter_host       | The IP address of the data logger. (\* see: autodiscover)               |
| inverter_port       | Always 8899                                                             |
| inverter_serial     | The serial number of the data collector (\* see: autodiscover)          |
| inverter_mb_slaveid | The Modbus Slave ID of the inverter. Defaults to 1                      |
| scan_interval       | Time in seconds between refresh intervals                               |
| lookup_file         | \*\* The yaml file to use for parameter-definition                      |

\*\* This parameter is optional, and if not specified will revert to deye_hybrid.yaml. If you customize the parameters, create a lookup file "custom_parameters.yaml" and refer to it so that it will not be overwritten during updates.

### Lookup Files

| Lookup File             | Inverters supported                      | Notes                                                        |
|-------------------------|------------------------------------------|--------------------------------------------------------------|
| deye_hybrid.yaml        | DEYE/Sunsynk/SolArk Hybrid inverters     | used when no lookup specified                                |
| deye_sg04lp3.yaml       | DEYE/Sunsynk/SolArk Hybrid 8/12K-SG04LP3 | e.g. 12K-SG04LP3-EU                                          |
| deye_string.yaml        | DEYE/Sunsynk/SolArk String inverters     | e.g. SUN-4/5/6/7/8/10/12K-G03 Plus                           |
<<<<<<< HEAD
| deye_2mppt.yaml         | DEYE Microinverter with 2 MPPT Trackers  | e.g. SUN{600/800/1000}G3
| deye_4mppt.yaml         | DEYE Microinverter with 4 MPPT Trackers  |
| sofar_lsw3.yaml         | SOFAR Inverters                          |
=======
| deye_2mppt.yaml         | DEYE Microinverter                       | e.g. SUN600G3-EU-230 / SUN800G3-EU-230 / SUN1000G3-EU-230    |
| deye_4mppt.yaml         | DEYE Microinverter                       | e.g. SUN1300G3-EU-230 / SUN1600G3-EU-230 / SUN2000G3-EU-230  |
| sofar_lsw3.yaml         | SOFAR Inverters                          |                                                              |
>>>>>>> 1735bee8
| sofar_hyd3k-6k.yaml     | SOFAR Hybrid inverter                    | HYD 6000 or rebranded, ex. ZCS Azzurro HYD-ZSS               |
| solis_hybrid.yaml       | SOLIS Hybrid inverter                    |                                                              |
| solid_1p8k-5g.yaml      | SOLIS 1P8K-5G                            |                                                              |
| zcs_azzurro-ktl-v3.yaml | ZCS Azzurro KTL-V3 inverters             | ZCS Azzurro 3.3/4.4/5.5/6.6 KTL-V3 (rebranded Sofar KTLX-G3) |

# Auto-discovery

The component has the option to auto-discover the logger IP and serial number.

To use auto discovery, the IP should be specified as 0.0.0.0 and/or the serial as 0

NOTE:
This should be used as a temporary or debug measure since the discovery only happens when the component starts and, if the logger is inaccessible at that point, the entities will unavailable until restart. This will not be the case when the IP and serial was specified.

## Manual

The section below shows an example configuration done using manual configuration. This is an option for those that want to customize the component for inverters not supported out of the box.

```YAML

sensor:
  - platform: solarman
    name: DEYE
    inverter_host: 0.0.0.0
    inverter_port: 8899
    inverter_serial: 0
    inverter_mb_slaveid: 1
    lookup_file: deye_hybrid.yaml
```

## Config-flow

![Autodiscover](./flow_init.png)

# Entities

Once the component is running, it will add the following entities to Home Assistant
![Entities](./entities.png)

# Status Entities

Apart from the inverter-parameters, it will also add status entities to view the status of the solarman component.
![Component-status](./component_status.png)

# Energy Dashboard

The entities includes the device classes to enable it to be added to the [Energy Dashboard](https://www.home-assistant.io/blog/2021/08/04/home-energy-management/) introduced with Home Assistant Core 2021.8.

To configure the energy dashboard with the infirmation provided by this component, see [configuring energy dashboard](energy.md)

# Customization

This integration was tested against the DEYE 5kW inverter, and it is possible that the parameter-definitions for other inverters may differ. If you want to try your hand at it, refer to [customizing parameters.yaml](customization.md)<|MERGE_RESOLUTION|>--- conflicted
+++ resolved
@@ -105,15 +105,9 @@
 | deye_hybrid.yaml        | DEYE/Sunsynk/SolArk Hybrid inverters     | used when no lookup specified                                |
 | deye_sg04lp3.yaml       | DEYE/Sunsynk/SolArk Hybrid 8/12K-SG04LP3 | e.g. 12K-SG04LP3-EU                                          |
 | deye_string.yaml        | DEYE/Sunsynk/SolArk String inverters     | e.g. SUN-4/5/6/7/8/10/12K-G03 Plus                           |
-<<<<<<< HEAD
-| deye_2mppt.yaml         | DEYE Microinverter with 2 MPPT Trackers  | e.g. SUN{600/800/1000}G3
-| deye_4mppt.yaml         | DEYE Microinverter with 4 MPPT Trackers  |
-| sofar_lsw3.yaml         | SOFAR Inverters                          |
-=======
-| deye_2mppt.yaml         | DEYE Microinverter                       | e.g. SUN600G3-EU-230 / SUN800G3-EU-230 / SUN1000G3-EU-230    |
-| deye_4mppt.yaml         | DEYE Microinverter                       | e.g. SUN1300G3-EU-230 / SUN1600G3-EU-230 / SUN2000G3-EU-230  |
+| deye_2mppt.yaml         | DEYE Microinverter with 2 MPPT Trackers  | e.g. SUN600G3-EU-230 / SUN800G3-EU-230 / SUN1000G3-EU-230    |
+| deye_4mppt.yaml         | DEYE Microinverter with 4 MPPT Trackers  | e.g. SUN1300G3-EU-230 / SUN1600G3-EU-230 / SUN2000G3-EU-230  |
 | sofar_lsw3.yaml         | SOFAR Inverters                          |                                                              |
->>>>>>> 1735bee8
 | sofar_hyd3k-6k.yaml     | SOFAR Hybrid inverter                    | HYD 6000 or rebranded, ex. ZCS Azzurro HYD-ZSS               |
 | solis_hybrid.yaml       | SOLIS Hybrid inverter                    |                                                              |
 | solid_1p8k-5g.yaml      | SOLIS 1P8K-5G                            |                                                              |
